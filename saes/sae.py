--- conflicted
+++ resolved
@@ -121,11 +121,7 @@
         self.train()
         optimizer=torch.optim.AdamW(self.parameters(), lr=learning_rate)
         step=0
-<<<<<<< HEAD
-=======
         report_on_batch_number=report_every_n_steps//batch_size
-        print(f"Beginning model training on {device}!")
->>>>>>> 218e437a
 
         self.training_prep(train_dataset=train_dataset, eval_dataset=eval_dataset, batch_size=batch_size, num_epochs=num_epochs)
 
@@ -142,18 +138,13 @@
                 loss, residual_stream, hidden_layer, reconstructed_residual_stream= self.forward_on_tokens(input_batch, compute_loss=True)
                 loss.backward()
                 optimizer.step()
-<<<<<<< HEAD
 
                 self.after_step_update(hidden_layer=hidden_layer, step=step)
 
-                if step % report_every_n_steps==0:
-=======
                 if step % report_on_batch_number==0:
->>>>>>> 218e437a
                     self.print_evaluation(loss, eval_dataset, step_number=step)
         else:
             self.print_evaluation(train_loss=loss, eval_dataset=eval_dataset, step_number="Omega")
-        self.eval()
 
     def training_prep(self, train_dataset=None, eval_dataset=None, batch_size=None, num_epochs=None):
         '''
@@ -370,8 +361,8 @@
 
 #supported variants: mag_in_aux_loss, relu_only
 class Gated_SAE(SAEAnthropic):
-    def __init__(self, gpt: GPTforProbing, feature_ratio: int, sparsity_coefficient: float, window_start_trim: int, window_end_trim: int, no_aux_loss=False, decoder_initialization_scale=0.1):
-        super().__init__(gpt, feature_ratio, sparsity_coefficient, window_start_trim, window_end_trim, decoder_initialization_scale)
+    def __init__(self, gpt: GPTforProbing, num_features: int, sparsity_coefficient: float, window_start_trim: int, window_end_trim: int, no_aux_loss=False, decoder_initialization_scale=0.1):
+        super().__init__(gpt, num_features, sparsity_coefficient, window_start_trim, window_end_trim, decoder_initialization_scale)
         self.b_gate = self.encoder_bias #just renaming to make this more clear
         self.r_mag = torch.nn.Parameter(torch.randn(self.hidden_layer_size,))
         self.b_mag = torch.nn.Parameter(torch.randn(self.hidden_layer_size,))
@@ -425,8 +416,8 @@
         return torch.sum(list_as_tensor**last_p) / torch.sum(list_as_tensor**next_p)
 
 class P_Annealing_SAE(SAEAnthropic):
-    def __init__(self, gpt: GPTforProbing, feature_ratio: int, sparsity_coefficient: float, anneal_start: int, window_start_trim: int, window_end_trim: int, p_end=0.2, queue_length=10, decoder_initialization_scale=0.1):
-        super().__init__(gpt, feature_ratio, sparsity_coefficient, window_start_trim, window_end_trim, decoder_initialization_scale)
+    def __init__(self, gpt: GPTforProbing, num_features: int, sparsity_coefficient: float, anneal_start: int, window_start_trim: int, window_end_trim: int, p_end=0.2, queue_length=10, decoder_initialization_scale=0.1):
+        super().__init__(gpt, num_features, sparsity_coefficient, window_start_trim, window_end_trim, decoder_initialization_scale)
         self.p = 1
         self.anneal_start = anneal_start
         self.p_end = p_end
@@ -449,7 +440,7 @@
     def sparsity_loss_function(self, hidden_layer):
         return torch.norm(hidden_layer, p=self.p, dim=-1).sum() / hidden_layer.numel()
 
-class Smoothed_L0_SAE(SAETemplate):
+class Smoothed_L0_SAE(SAEAnthropic):
     def __init__(self, gpt: GPTforProbing, num_features: int, sparsity_coefficient: float, epsilon: float, delta: float, window_start_trim: int, window_end_trim: int):
         super().__init__(gpt, num_features, sparsity_coefficient, window_start_trim, window_end_trim)
         self.epsilon = epsilon
