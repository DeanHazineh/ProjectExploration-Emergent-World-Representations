import torch 
from torch.nn import functional as F
import logging
from abc import ABC, abstractmethod
from tqdm import tqdm
from torch.utils.data import DataLoader
from torcheval.metrics import BinaryAUROC

from EWOthello.mingpt.model import GPT, GPTConfig, GPTforProbing, GPTforProbing_v2
from EWOthello.mingpt.probe_model import BatteryProbeClassification
from EWOthello.mingpt.dataset import CharDataset
from board_states import get_board_states

logger = logging.getLogger(__name__)
device='cuda' if torch.cuda.is_available() else 'cpu'

class SAETemplate(torch.nn.Module, ABC):
    '''
    abstract base class that defines the SAE contract
    '''

    def __init__(self, gpt:GPTforProbing, num_features:int, window_start_trim:int=4, window_end_trim:int=8):
        super().__init__()
        self.gpt=gpt
        self.num_features=num_features
        for param in self.gpt.parameters():
            #freezes the gpt model  
            param.requires_grad=False 
        self.window_start_trim=window_start_trim
        self.window_end_trim=window_end_trim
        self.num_data_trained_on=0
        self.classifier_aurocs=None
        self.classifier_smds=None
        try:
            self.residual_stream_mean=torch.load("saes/model_params/residual_stream_mean.pkl", map_location=device)
            self.average_residual_stream_norm=torch.load("saes/model_params/average_residual_stream_norm.pkl", map_location=device)
        except:
            self.residual_stream_mean=torch.zeros((1))
            self.average_residual_stream_norm=torch.ones((1))
            logger.warning("Please ensure the correct files are in saes/model_params/residual_stream_mean.pkl and saes/model_params/average_residual_stream_norm.pkl!")

    def trim_to_window(self, input, offset=0):
        '''
        trims the tensor input from shape (n_batch, l_window, d_model) to (n_batch, l_window - window_start_trim - window_end_trim, d_model)'''
        window_length=input.shape[1]
        return input[:, (self.window_start_trim+offset):(window_length-self.window_end_trim+offset+1), :]

    def forward_on_tokens(self, token_sequences, compute_loss=False):
        '''
        runs the SAE on a token sequence

        in particular:
            1. takes the intermediate layer of the gpt model on this token sequence
            2. trims it to the right part of the context window
            3. Normalizes it by subtracting the model mean and dividing by the scale factor
            4. Runs the SAE on that residual stream
        '''
        raw_residual_stream=self.gpt(token_sequences)
        trimmed_residual_stream=self.trim_to_window(raw_residual_stream)
        normalized_residual_stream=(trimmed_residual_stream-self.residual_stream_mean)/self.average_residual_stream_norm
        loss, residual_stream, hidden_layer, reconstructed_residual_stream = self.forward(normalized_residual_stream, compute_loss=compute_loss)
        return loss, residual_stream, hidden_layer, reconstructed_residual_stream

    def catenate_outputs_on_dataset(self, dataset:CharDataset, batch_size=8, include_loss=False):
        '''
        runs the model on the entire dataset, one batch at a time, catenating the outputs
        '''
        losses=[]
        residual_streams=[]
        hidden_layers=[]
        reconstructed_residual_streams=[]
        test_dataloader=iter(torch.utils.data.DataLoader(dataset, batch_size=batch_size, shuffle=False))
        for test_input, test_labels in test_dataloader:
            test_input=test_input.to(device)
            loss, residual_stream, hidden_layer, reconstructed_residual_stream = self.forward_on_tokens(test_input, compute_loss=include_loss)
            if include_loss:
                losses.append(loss)
            residual_streams.append(residual_stream)
            hidden_layers.append(hidden_layer)
            reconstructed_residual_streams.append(reconstructed_residual_stream)
        residual_streams=torch.cat(residual_streams)
        hidden_layers=torch.cat(hidden_layers)
        reconstructed_residual_streams=torch.cat(reconstructed_residual_streams)
        if include_loss:
            losses=torch.stack(losses)
            return losses, residual_streams, hidden_layers, reconstructed_residual_streams
        else:
            return residual_streams, hidden_layers, reconstructed_residual_streams

    def print_evaluation(self, train_loss, eval_dataset:CharDataset, step_number="N/A"):
        losses, residual_streams, hidden_layers, reconstructed_residual_streams=self.catenate_outputs_on_dataset(eval_dataset, include_loss=True)
        test_loss=losses.mean()
        l0_sparsity=self.compute_l0_sparsity(hidden_layers)
        dead_features=self.count_dead_features(hidden_layers)
        print_message=f"Train loss, test loss, l0 sparsity, dead features after {step_number} steps: {train_loss.item():.2f}, {test_loss:.2f}, {l0_sparsity:.1f}, {dead_features:.0f}"
        tqdm.write(print_message)

    def compute_l0_sparsity(self, hidden_layers):
        active_features=hidden_layers>0
        sparsity_per_entry=active_features.sum()/hidden_layers[..., 0].numel()
        return sparsity_per_entry

    def count_dead_features(self, hidden_layers):
        active_features=hidden_layers>0
        dead_features=torch.all(torch.flatten(active_features, end_dim=-2), dim=0)
        num_dead_features=dead_features.sum()
        return num_dead_features

    def reconstruction_error(self, residual_stream, reconstructed_residual_stream):
        reconstruction_l2=torch.norm(reconstructed_residual_stream-residual_stream, dim=-1)
        reconstruction_loss=(reconstruction_l2**2).mean()
        return reconstruction_loss

    def train_model(self, train_dataset:CharDataset, eval_dataset:CharDataset, batch_size=64, num_epochs=1, report_every_n_steps=500, learning_rate=1e-3, fixed_seed=1337):
        '''
        performs a training loop on self, with printed evaluations
        '''
        if fixed_seed:
            torch.manual_seed(fixed_seed)
        self.to(device)
        self.train()
        optimizer=torch.optim.AdamW(self.parameters(), lr=learning_rate)
        step=0
        report_on_batch_number=report_every_n_steps//batch_size
        print(f"Beginning model training on {device}!")

        for epoch in range(num_epochs):
            train_dataloader=iter(torch.utils.data.DataLoader(train_dataset, batch_size=batch_size, shuffle=True))
            print(f"Beginning epoch {epoch+1}/{num_epochs}. Epoch duration is {len(train_dataloader)} steps, will evaluate every {report_every_n_steps} steps.")
            
            for input_batch, label_batch in tqdm(train_dataloader):
                input_batch=input_batch.to(device)
                step+=1
                self.num_data_trained_on+=len(input_batch)
                optimizer.zero_grad(set_to_none=True)
                loss, residual_stream, hidden_layer, reconstructed_residual_stream= self.forward_on_tokens(input_batch, compute_loss=True)
                loss.backward()
                optimizer.step()
                if step % report_on_batch_number==0:
                    self.print_evaluation(loss, eval_dataset, step_number=step)
        else:
            self.print_evaluation(train_loss=loss, eval_dataset=eval_dataset, step_number="Omega")
        self.eval()

    def model_specs_to_string(self, eval_dataset=None):
        '''
        returns a string representation of the model
        '''
        information=[f"Model type: {type(self)}", 
                     f"Number of features: {self.num_features}", 
                     f"Number of parameters: {sum([param.numel() for param in self.parameters()])}", 
                     f"Number of games trained on: {self.num_data_trained_on}"]
        information.extend(self.report_model_specific_features())
        information.extend([f"Classifications:",
                            f"    Number of SMD>2 classifiers (None=not evaluated): {self.num_classifier_above_threshold(metric_name='classifier_smds', threshold=2)}",
                            f"    Average classifer SMD (None=not evaluated): {self.average_classifier_score(metric_name='classifier_smds')}",
                            f"    Number of AUROC>.9 classifiers (None=not evaluated): {self.num_classifier_above_threshold()}",
                            f"    Average classifer AUROC (None=not evaluated): {self.average_classifier_score()}",
                            ])
        if eval_dataset:
            losses, residual_streams, hidden_layers, reconstructed_residual_streams=self.catenate_outputs_on_dataset(eval_dataset, include_loss=True)
            test_loss=losses.mean()
            l0_sparsity=self.compute_l0_sparsity(hidden_layers)
            dead_features=self.count_dead_features(hidden_layers)
            reconstruction_error=self.reconstruction_error(residual_streams, reconstructed_residual_streams)
            information.extend([
                f"Results of evaluation on {len(eval_dataset)} games ({residual_streams.shape[0]*residual_streams.shape[1]} activations):", 
                f"    Loss: {test_loss:.3f}", 
                f"    Reconstruction Loss: {reconstruction_error:.3f}",
                f"    L0 Sparsity: {l0_sparsity:.1f}", 
                f"    Dead features: {dead_features:.0f}", ])
        return "\n".join(information)

    def report_model_specific_features(self):
        '''
        returns a list of strings, describing features specific to the type of SAE, such as hyperparameters
        '''
        return ["No model-specific features"]

    @abstractmethod
    def forward(self, residual_stream, compute_loss=False):
        '''
        takes the trimmed residual stream of a language model (as produced by run_gpt_and_trim) and runs the SAE
        must return a tuple (loss, residual_stream, hidden_layer, reconstructed_residual_stream)
        if compute_loss is False, loss is None
        residual_stream is shape (B, W, D), where B is batch size, W is (trimmed) window length, and D is the dimension of the model:
            - residual_stream is unchanged, of size (B, W, D)
            - hidden_layer is of shape (B, W, D') where D' is the size of the hidden layer
            - reconstructed_residual_stream is shape (B, W, D) 
        '''
        pass

<<<<<<< HEAD
=======
    @abstractmethod
    def loss_function(self, residual_stream, hidden_layer, reconstructed_residual_stream):
        '''
        loss function which depends solely on the sae, residual stream, hidden layer, and reconstruction
        '''
        pass

    @torch.inference_mode()
>>>>>>> 553eae85
    def compute_all_aurocs(self, evaluation_dataset:DataLoader, alternate_players=True):
        '''
        computes aurocs of each sae feature on the entire evaluation_dataset
        returns a shape (N,64,3) tensor, where N is the number of features
        alters the self state by writing the value of self.number_of_high_quality_classifiers
        '''
        _, hidden_layers, __=self.catenate_outputs_on_dataset(evaluation_dataset, include_loss=False)
        board_states= get_board_states(evaluation_dataset,alternate_players=alternate_players)
        board_states=self.trim_to_window(board_states)
        hidden_layers=hidden_layers.flatten(end_dim=-2)
        board_states=board_states.flatten(end_dim=-2)
        game_not_ended_mask=board_states[:,0]>-100
        hidden_layers=hidden_layers[game_not_ended_mask]
        board_states=board_states[game_not_ended_mask]
        aurocs=torch.zeros((hidden_layers.shape[1], board_states.shape[1], 3))
        for i, feature_activation in tqdm(enumerate(hidden_layers.transpose(0,1))):
            for j, board_position in enumerate(board_states.transpose(0,1)):
                for k, piece_class in enumerate([0,1,2]):
                    is_target_piece=board_position==piece_class
                    ended_game_mask= board_position>-100
                    metric = BinaryAUROC()
                    metric.update(feature_activation[ended_game_mask], is_target_piece[ended_game_mask].int())
                    this_auroc=float(metric.compute())
                    this_auroc_rectified=max(this_auroc, 1-this_auroc)
                    aurocs[i,j,k]=this_auroc_rectified
        self.classifier_aurocs=aurocs

    @torch.inference_mode()
    def compute_all_smd(self, evaluation_dataset:DataLoader, alternate_players=True):
        '''
        computes aurocs of each sae feature on the entire evaluation_dataset
        returns a shape (N,64,3) tensor, where N is the number of features
        alters the self state by writing the value of self.number_of_high_quality_classifiers
        '''
        _, hidden_layers, __=self.catenate_outputs_on_dataset(evaluation_dataset, include_loss=False)
        board_states= get_board_states(evaluation_dataset,alternate_players=alternate_players)
        board_states=self.trim_to_window(board_states)
        hidden_layers=hidden_layers.flatten(end_dim=-2)
        board_states=board_states.flatten(end_dim=-2)
        game_not_ended_mask=board_states[:,0]>-100
        hidden_layers=hidden_layers[game_not_ended_mask]
        board_states=board_states[game_not_ended_mask]
        standardized_mean_distances=torch.zeros((hidden_layers.shape[1], board_states.shape[1], 3))
        for i, feature_activation in tqdm(enumerate(hidden_layers.transpose(0,1))):
            feature_stdev=feature_activation.std()
            for j, board_position in enumerate(board_states.transpose(0,1)):
                for k, piece_class in enumerate([0,1,2]):
                    if j in [27,28,35,36] and k==1:
                        #center pieces are never empty
                        continue
                    is_target_piece=board_position==piece_class
                    first_mean=feature_activation[is_target_piece].mean()
                    second_mean=feature_activation[~ is_target_piece].mean()
                    smd=torch.abs(first_mean-second_mean)/feature_stdev
                    standardized_mean_distances[i,j,k]=smd
        self.classifier_smds=standardized_mean_distances

    def num_classifier_above_threshold(self, metric_name="classifier_aurocs", threshold=.9):
        '''
        returns the number of board state features which are well-classified (the named metric is above threshold)
        if self.metric_name is None, will return None instead
        supported choices for metric_name: "classifier_aurocs", "classifier_smds"
        '''
        metric=getattr(self, metric_name)
        if metric is None:
            return None
        best_scores=metric.max(dim=0).values
        return int((best_scores>threshold).sum())

    def average_classifier_score(self, metric_name="classifier_aurocs"):
        '''
        returns the classifer accuracy (of the named metric) averaged over all positions/pieces
        if self.metric_name is None, will return None instead
        supported choices for metric_name: "classifier_aurocs", "classifier_smds"

        if self.classifier aurocs is computed, returns the classifer accuracy averaged over all positions/pieces
        if self.classifier aurocs is not computed, returns None
        '''
        metric=getattr(self, metric_name)
        if metric is None:
            return None
        best_scores=metric.max(dim=0).values
        return float(torch.mean(best_scores))
    
class SAEPretrainedProbes(SAETemplate):
    def __init__(self, gpt: GPTforProbing, probe_layer: int, window_start_trim: int, window_end_trim: int):
        super().__init__(gpt, window_start_trim, window_end_trim)
        self.gpt.to(device)

        residual_stream_size=gpt.pos_emb.shape[-1]
        probe = BatteryProbeClassification(device, probe_class=3, num_task=64, input_dim=residual_stream_size)
        probe_path = f"EWOthello/ckpts/DeanKLi_GPT_Synthetic_8L8H/linearProbe_Map_New_8L8H_GPT_Layer{probe_layer}.ckpt"
        probe.load_state_dict(torch.load(probe_path, map_location=device))
        self.probe = probe.to(device)

    def forward(self, residual_stream, compute_loss=False):
        logits = self.probe.proj(residual_stream)
        loss = None
        return loss, residual_stream, logits, residual_stream


class SAEAnthropic(SAETemplate):

    def __init__(self, gpt:GPTforProbing, num_features:int, sparsity_coefficient:float, decoder_initialization_scale=0.1):
        super().__init__(gpt=gpt, num_features=num_features)
        self.sparsity_coefficient=sparsity_coefficient
        residual_stream_size=gpt.pos_emb.shape[-1]
        decoder_initial_value=torch.randn((self.num_features, residual_stream_size))
        decoder_initial_value=decoder_initial_value/decoder_initial_value.norm(dim=0) # columns of norm 1
        decoder_initial_value*=decoder_initialization_scale # columns of norm decoder_initial_value
        self.encoder=torch.nn.Parameter(torch.clone(decoder_initial_value).transpose(0,1).detach())
        self.encoder_bias=torch.nn.Parameter(torch.zeros((self.num_features)))
        self.decoder=torch.nn.Parameter(decoder_initial_value)
        self.decoder_bias=torch.nn.Parameter(torch.zeros((residual_stream_size)))


    def forward(self, residual_stream, compute_loss=False):
        hidden_layer=self.activation_function(residual_stream @ self.encoder + self.encoder_bias)
        reconstructed_residual_stream=hidden_layer @ self.decoder + self.decoder_bias
        if compute_loss:
            loss = self.loss_function(residual_stream, hidden_layer, reconstructed_residual_stream)
        else:
            loss = None
        return loss, residual_stream, hidden_layer, reconstructed_residual_stream
    
    def loss_function(self, residual_stream, hidden_layer, reconstructed_residual_stream):
        reconstruction_loss=self.reconstruction_error(residual_stream, reconstructed_residual_stream)
        sparsity_loss= self.sparsity_loss_function(hidden_layer)*self.sparsity_coefficient
        total_loss=reconstruction_loss+sparsity_loss
        return total_loss

    def activation_function(self, encoder_output):
        return F.relu(encoder_output)

    def sparsity_loss_function(self, hidden_layer):
        decoder_row_norms=self.decoder.norm(dim=1)
        return torch.mean(hidden_layer*decoder_row_norms)
    
    def report_model_specific_features(self):
        return [f"Sparsity loss coefficient: {self.sparsity_coefficient}"]

class SAEDummy(SAETemplate):
    '''
    "SAE" whose hidden layer and reconstruction is just the unchanged residual stream
    '''

    def __init__(self, gpt:GPTforProbing, num_features=1024):
        super().__init__(gpt=gpt, num_features=num_features)
        self.to(device)

    def forward(self, residual_stream, compute_loss=False):
        return None, residual_stream,residual_stream,residual_stream

#supported variants: mag_in_aux_loss, relu_only
class Gated_SAE(SAEAnthropic):
    def __init__(self, gpt: GPTforProbing, feature_ratio: int, sparsity_coefficient: float, window_start_trim: int, window_end_trim: int, no_aux_loss=False, decoder_initialization_scale=0.1):
        super().__init__(gpt, feature_ratio, sparsity_coefficient, window_start_trim, window_end_trim, decoder_initialization_scale)
        self.b_gate = self.encoder_bias #just renaming to make this more clear
        self.r_mag = torch.nn.Parameter(torch.randn(self.hidden_layer_size,))
        self.b_mag = torch.nn.Parameter(torch.randn(self.hidden_layer_size,))
        self.no_aux_loss = no_aux_loss

    def forward(self, residual_stream, compute_loss=False):
        if self.no_aux_loss:
            encoder = F.normalize(self.encoder, p=2, dim=1)
        else:
            encoder = self.encoder
        encoding = residual_stream @ encoder
        if self.no_aux_loss:
            hidden_layer = (F.relu(encoding + self.b_gate) - self.b_gate) * torch.exp(self.r_mag) + self.b_mag
        else:
            hidden_layer_before_gating = encoding * torch.exp(self.r_mag) + self.b_mag
            hidden_layer = ((encoding + self.b_gate) > 0) * hidden_layer_before_gating
        normalized_decoder = F.normalize(self.decoder, p=2, dim=1)
        reconstructed_residual_stream = hidden_layer @ normalized_decoder + self.decoder_bias

        if compute_loss:
            reconstruction_loss=self.reconstruction_error(residual_stream, reconstructed_residual_stream)

            hidden_layer_without_gating_or_mag = F.relu(encoding+self.b_gate)
            sparsity_loss = self.sparsity_loss_function(hidden_layer_without_gating_or_mag)*self.sparsity_coefficient

            if self.no_aux_loss:
                auxiliary_loss = 0.0
            else:
                reconstruction_without_gating = hidden_layer_without_gating_or_mag @ normalized_decoder.detach() + self.decoder_bias.detach() #seriously, this doesn't use r_mag or b_mag????
                auxiliary_loss = self.reconstruction_error(residual_stream, reconstruction_without_gating)
            loss = reconstruction_loss + sparsity_loss + auxiliary_loss
        else:
            loss = None
        return loss, residual_stream, hidden_layer, reconstructed_residual_stream
    
    def sparsity_loss_function(self, gated_activations):
        return torch.mean(gated_activations)

<<<<<<< HEAD

class Smoothed_L0_SAE(SAEAnthropic):
    def __init__(self, gpt: GPTforProbing, feature_ratio: int, sparsity_coefficient: float, epsilon: float, delta: float, window_start_trim: int, window_end_trim: int):
        super().__init__(gpt, feature_ratio, sparsity_coefficient, window_start_trim, window_end_trim)
=======
class Smoothed_L0_SAE(SAETemplate):
    def __init__(self, gpt: GPTforProbing, num_features: int, sparsity_coefficient: float, epsilon: float, delta: float, window_start_trim: int, window_end_trim: int):
        super().__init__(gpt, num_features, sparsity_coefficient, window_start_trim, window_end_trim)
>>>>>>> 553eae85
        self.epsilon = epsilon
        self.delta = delta

    def sparsity_loss_function(self, hidden_layer):
        decoder_row_norms=self.decoder.norm(dim=1)
        normalized_hidden_layer = hidden_layer*decoder_row_norms #does doing this just like in SAEAnthropic make sense?
        functions = [CallableConstant(0.0), CallableConstant(1.0)]
        transitions = [{"x":self.epsilon, "epsilon":self.epsilon, "delta":self.delta, "focus":"left"}]
        return torch.mean(smoothed_piecewise(normalized_hidden_layer, functions, transitions), dim=-1)
    
<<<<<<< HEAD
class Without_TopK_SAE(SAEAnthropic):
    def __init__(self, gpt: GPTforProbing, feature_ratio: int, sparsity_coefficient: float, k: int, p: int, window_start_trim: int, window_end_trim: int):
        super().__init__(gpt, feature_ratio, sparsity_coefficient, window_start_trim, window_end_trim)
=======
class Without_TopK_SAE(SAETemplate):
    def __init__(self, gpt: GPTforProbing, num_features: int, sparsity_coefficient: float, k: int, p: int, window_start_trim: int, window_end_trim: int):
        super().__init__(gpt, num_features, sparsity_coefficient, window_start_trim, window_end_trim)
>>>>>>> 553eae85
        self.k = k
        self.p = p

    def sparsity_loss_function(self, hidden_layer):
        decoder_row_norms=self.decoder.norm(dim=1)
        normalized_hidden_layer = hidden_layer*decoder_row_norms #does doing this just like in SAEAnthropic make sense?
        top_k_indices = torch.topk(torch.abs(hidden_layer), self.k, dim=-1).indices #should we find topk from hidden_layer or normalized_hidden_layer?
        top_k_mask = torch.ones(hidden_layer.shape).to(device).scatter_(-1, top_k_indices, 0)
        without_top_k = normalized_hidden_layer * top_k_mask
        return torch.mean(torch.norm(without_top_k, p=self.p, dim=-1))

    
<<<<<<< HEAD
class No_Sparsity_Loss_SAE(SAEAnthropic):
    def __init__(self, gpt: GPTforProbing, feature_ratio: int, window_start_trim: int, window_end_trim: int):
        super().__init__(gpt, feature_ratio, 0.0, window_start_trim, window_end_trim)
=======
# class No_Sparsity_Loss_SAE(SAETemplate):
#     def __init__(self, gpt: GPTforProbing, num_features: int, window_start_trim: int, window_end_trim: int):
#         super().__init__(gpt, num_features, 0.0, window_start_trim, window_end_trim)
>>>>>>> 553eae85

#     def sparsity_loss_function(self, hidden_layer):
#         return 0.0
    
class Leaky_Topk_SAE(SAETemplate):
    def __init__(self, gpt: GPTforProbing, num_features: int, epsilon: float, k:int, decoder_initialization_scale=0.1):
        super().__init__(gpt=gpt, num_features=num_features)
        self.epsilon = epsilon
        self.k=k
        residual_stream_size=gpt.pos_emb.shape[-1]
        decoder_initial_value=torch.randn((self.num_features, residual_stream_size))
        decoder_initial_value=decoder_initial_value/decoder_initial_value.norm(dim=0) # columns of norm 1
        decoder_initial_value*=decoder_initialization_scale # columns of norm decoder_initial_value
        self.encoder=torch.nn.Parameter(torch.clone(decoder_initial_value).transpose(0,1).detach())
        self.encoder_bias=torch.nn.Parameter(torch.zeros((self.num_features)))
        self.decoder=torch.nn.Parameter(decoder_initial_value)
        self.decoder_bias=torch.nn.Parameter(torch.zeros((residual_stream_size)))

    def activation_function(self, encoder_output):
        kth_value = torch.topk(torch.abs(encoder_output), k=self.k).values.min(dim=-1).values
        return suppress_lower_activations(encoder_output, kth_value, epsilon=self.epsilon)
    
    def forward(self, residual_stream):
        '''
        takes the trimmed residual stream of a language model (as produced by run_gpt_and_trim) and runs the SAE
        must return a tuple (residual_stream, hidden_layer, reconstructed_residual_stream)
        residual_stream is shape (B, W, D), where B is batch size, W is (trimmed) window length, and D is the dimension of the model:
            - residual_stream is unchanged, of size (B, W, D)
            - hidden_layer is of shape (B, W, D') where D' is the size of the hidden layer
            - reconstructed_residual_stream is shape (B, W, D) 
        '''
        hidden_layer=self.activation_function(residual_stream @ self.encoder + self.encoder_bias)
        reconstructed_residual_stream=hidden_layer @ self.decoder + self.decoder_bias
        return residual_stream, hidden_layer, reconstructed_residual_stream

    def loss_function(self, residual_stream, hidden_layer, reconstructed_residual_stream):
        return self.reconstruction_error(residual_stream, reconstructed_residual_stream)

    def report_model_specific_features(self):
        return [f"k (sparsity): {self.k}", f"Epsilon (leakyness): {self.epsilon}"]

class Dimension_Reduction_SAE(SAETemplate):
    def __init__(self, gpt: GPTforProbing, num_features: int, start_index: int, start_proportion: float, end_proportion: float, epsilon: float, window_start_trim: int, window_end_trim: int):
        super().__init__(gpt, num_features, window_start_trim, window_end_trim)
        self.start_index = start_index
        self.start_proportion = start_proportion
        self.end_proportion = end_proportion
        self.epsilon = epsilon
        self.activation_f = reduce_dimensions_activation(Expand(self.start_index, self.start_proportion, self.end_proportion), max_n = self.num_features, epsilon=self.epsilon)

    def activation_function(self, encoder_output):
        return self.activation_f(encoder_output)
    
class CallableConstant(object):
    def __init__(self, constant): self.constant = constant
    def __call__(self, input):
        if torch.is_tensor(input):
            return self.constant * torch.ones(input.shape).to(device)
        else:
            return torch.Tensor((self.constant,)).to(device)

class CallableList(object):
    def __init__(self, list): self.list = torch.Tensor(list).to(device)
    def __call__(self, index):
        if torch.is_tensor(index):
            index = index.int()
            return self.list[index] 
        else:
            assert isinstance(index, int) or index == int(index), f"Input {index} is not an int."
            assert int(index) in range(len(self.list)), f"Input {index} is out of range."
            return self.list[int(index)]

class Expand(CallableList):
    def __init__(self, start_index, start_p, end_p, max_n=1024):
        expand = [10,10] #start off with any values, doesn't matter
        finished_expanding = False
        for n in range(2, max_n+1):
            if n < start_index:
                a_n = (1-start_p) * expand[n-1] + start_p * expand[n-1]*n/(n-1)
                expand.append(a_n)
            else:
                a_n1 = 2*expand[n-1] - expand[n-2]
                a_n2 = (1-end_p) * expand[n-1] + end_p * expand[n-1]*n/(n-1)
                if a_n1 <= a_n2:
                    a_n = a_n1
                else:
                    a_n = a_n2
                    if not finished_expanding:
                        print(f"Expanded from {start_index} to {n}")
                        finished_expanding = True
                expand.append(a_n)
        super().__init__(expand)

class reduce_dimensions_activation(object):
    def __init__(self, a, max_n = 1024, epsilon=0.1):
        self.epsilon = epsilon
        if isinstance(a, list):
            a = CallableList(a)
        else:
            assert callable(a), "a is not a list or function"

        tolerance = 0.001
        for n in range(2, max_n + 1):
            assert a(n-1) <= a(n) <= a(n-1)*n/(n-1), f"a({n}) is not between a({n-1}) and {n}/{n-1} * a({n-1})."
            if n != 2:
                assert a(n) - a(n-1) <= a(n-1) - a(n-2) + tolerance, f"Difference between a({n}) and a({n-1}) is greater than the previous difference."

        self.a = a

    def __call__(self, t):        
        remaining_mask = torch.ones(t.shape).to(device)
        while True:
            n = torch.sum(remaining_mask, dim=-1)
            n_or_2 = torch.maximum(n, 2*torch.ones(n.shape).to(device))
            bound_constant = 1 - self.a(n_or_2-1)/self.a(n_or_2)
            new_remaining = 1*(torch.abs(t)*remaining_mask > torch.unsqueeze(torch.sum(torch.abs(t)*remaining_mask, dim=-1) * bound_constant, dim=-1))
            finished_mask = torch.logical_or(torch.eq(remaining_mask, new_remaining), torch.unsqueeze(torch.eq(n, torch.ones(n.shape).to(device)), dim=-1)) #finished if, for each set of activations, either no updates this loop or n = 1
            if torch.sum(~finished_mask) == 0:
                break
            remaining_mask = new_remaining

        k = torch.sum(remaining_mask, dim=-1)
        k_or_plus_1_or_2 = torch.maximum(torch.unsqueeze(k, dim=-1) + 1-remaining_mask, 2*torch.ones(t.shape).to(device))
        bound_constant = 1 - self.a(k_or_plus_1_or_2-1)/self.a(k_or_plus_1_or_2)
        bound = (torch.unsqueeze(torch.sum(torch.abs(t)*remaining_mask, dim=-1), dim=-1) + torch.abs(t) * (1 - remaining_mask)) * bound_constant
        return k, suppress_lower_activations(t, bound, epsilon=self.epsilon, inclusive=False, mode="absolute")


def suppress_lower_activations(t, bound, epsilon, inclusive=True, mode="absolute"):
    if torch.is_tensor(bound) and bound.numel() != 1:
        while bound.dim() < t.dim():
            bound = torch.unsqueeze(bound, -1)
    above_mask = (torch.abs(t) >= bound) if inclusive else (torch.abs(t) > bound)
    above_only = t * above_mask
    below_only = t * (~above_mask)
    if mode == "absolute":
        return above_only + epsilon/bound * below_only
    elif mode == "relative":
        return above_only + epsilon * below_only

def smoothed_piecewise(input, functions, transitions):
    assert len(functions) == len(transitions) + 1, "Incorrect number of transitions for number of functions given."
    for i in range(len(transitions)-1):
        assert transitions[i]["x"] < transitions[i+1]["x"], "Transition list not sorted by x-value in ascending order."
    sig = torch.nn.Sigmoid()
    sum = functions[0](input) #first add in the initial function
    for i, t in enumerate(transitions): #then at each transition we will subtract off the previous function and add on the next function
        g = functions[i]
        h = functions[i+1]
        if "focus" in t:
            if t["focus"] == "right":
                t["x"] = t["x"] - t["delta"]
                n = torch.log(abs(g(t["x"]+t["delta"])-h(t["x"]+t["delta"]))/t["epsilon"] - 1)/t["delta"]
            else:
                assert t["focus"] == "left", "Unrecognized focus for a transition (must be either right or left)."
                t["x"] = t["x"] + t["delta"]
                n = torch.log(abs(g(t["x"]-t["delta"])-h(t["x"]-t["delta"]))/t["epsilon"] - 1)/t["delta"]
        else:
            left_and_right = torch.stack((abs(g(t["x"]+t["delta"])-h(t["x"]+t["delta"])), abs(g(t["x"]-t["delta"])-h(t["x"]-t["delta"]))))
            n = torch.log(torch.max(left_and_right, dim=0).values/t["epsilon"] - 1)/t["delta"]
        sum += sig(n*(input-t["x"])) * h(input) - sig(n*(input-t["x"])) * g(input)
    return sum<|MERGE_RESOLUTION|>--- conflicted
+++ resolved
@@ -190,17 +190,7 @@
         '''
         pass
 
-<<<<<<< HEAD
-=======
-    @abstractmethod
-    def loss_function(self, residual_stream, hidden_layer, reconstructed_residual_stream):
-        '''
-        loss function which depends solely on the sae, residual stream, hidden layer, and reconstruction
-        '''
-        pass
-
     @torch.inference_mode()
->>>>>>> 553eae85
     def compute_all_aurocs(self, evaluation_dataset:DataLoader, alternate_players=True):
         '''
         computes aurocs of each sae feature on the entire evaluation_dataset
@@ -396,16 +386,10 @@
     def sparsity_loss_function(self, gated_activations):
         return torch.mean(gated_activations)
 
-<<<<<<< HEAD
-
-class Smoothed_L0_SAE(SAEAnthropic):
-    def __init__(self, gpt: GPTforProbing, feature_ratio: int, sparsity_coefficient: float, epsilon: float, delta: float, window_start_trim: int, window_end_trim: int):
-        super().__init__(gpt, feature_ratio, sparsity_coefficient, window_start_trim, window_end_trim)
-=======
+
 class Smoothed_L0_SAE(SAETemplate):
     def __init__(self, gpt: GPTforProbing, num_features: int, sparsity_coefficient: float, epsilon: float, delta: float, window_start_trim: int, window_end_trim: int):
         super().__init__(gpt, num_features, sparsity_coefficient, window_start_trim, window_end_trim)
->>>>>>> 553eae85
         self.epsilon = epsilon
         self.delta = delta
 
@@ -416,15 +400,9 @@
         transitions = [{"x":self.epsilon, "epsilon":self.epsilon, "delta":self.delta, "focus":"left"}]
         return torch.mean(smoothed_piecewise(normalized_hidden_layer, functions, transitions), dim=-1)
     
-<<<<<<< HEAD
-class Without_TopK_SAE(SAEAnthropic):
-    def __init__(self, gpt: GPTforProbing, feature_ratio: int, sparsity_coefficient: float, k: int, p: int, window_start_trim: int, window_end_trim: int):
-        super().__init__(gpt, feature_ratio, sparsity_coefficient, window_start_trim, window_end_trim)
-=======
 class Without_TopK_SAE(SAETemplate):
     def __init__(self, gpt: GPTforProbing, num_features: int, sparsity_coefficient: float, k: int, p: int, window_start_trim: int, window_end_trim: int):
         super().__init__(gpt, num_features, sparsity_coefficient, window_start_trim, window_end_trim)
->>>>>>> 553eae85
         self.k = k
         self.p = p
 
@@ -437,16 +415,9 @@
         return torch.mean(torch.norm(without_top_k, p=self.p, dim=-1))
 
     
-<<<<<<< HEAD
-class No_Sparsity_Loss_SAE(SAEAnthropic):
-    def __init__(self, gpt: GPTforProbing, feature_ratio: int, window_start_trim: int, window_end_trim: int):
-        super().__init__(gpt, feature_ratio, 0.0, window_start_trim, window_end_trim)
-=======
 # class No_Sparsity_Loss_SAE(SAETemplate):
 #     def __init__(self, gpt: GPTforProbing, num_features: int, window_start_trim: int, window_end_trim: int):
 #         super().__init__(gpt, num_features, 0.0, window_start_trim, window_end_trim)
->>>>>>> 553eae85
-
 #     def sparsity_loss_function(self, hidden_layer):
 #         return 0.0
     
