import torch 
import logging
from abc import ABC, abstractmethod
from tqdm import tqdm
from torch.utils.data import DataLoader
from torcheval.metrics import BinaryAUROC
from scipy.stats import ttest_ind, ttest_ind_from_stats

from EWOthello.mingpt.model import GPT, GPTConfig, GPTforProbing, GPTforProbing_v2
from EWOthello.mingpt.dataset import CharDataset
from board_states import get_board_states

logger = logging.getLogger(__name__)
device='cuda' if torch.cuda.is_available() else 'cpu'

class SAETemplate(torch.nn.Module, ABC):
    '''
    abstract base class that defines the SAE contract
    '''

    def __init__(self, gpt:GPTforProbing, window_start_trim:int, window_end_trim:int):
        super().__init__()
        self.gpt=gpt
        for param in self.gpt.parameters():
            #freezes the gpt model  
            param.requires_grad=False 
        self.window_start_trim=window_start_trim
        self.window_end_trim=window_end_trim
        self.num_data_trained_on=0
        self.classifier_aurocs=None
        self.classifier_smds=None
        try:
            self.residual_stream_mean=torch.load("saes/model_params/residual_stream_mean.pkl", map_location=device)
            self.average_residual_stream_norm=torch.load("saes/model_params/average_residual_stream_norm.pkl", map_location=device)
        except:
            self.residual_stream_mean=torch.zeros((1))
            self.average_residual_stream_norm=torch.ones((1))
            logger.warning("Please ensure the correct files are in saes/model_params/residual_stream_mean.pkl and saes/model_params/average_residual_stream_norm.pkl!")

    def trim_to_window(self, input, offset=0):
        '''
        trims the tensor input from shape (n_batch, l_window, d_model) to (n_batch, l_window - window_start_trim - window_end_trim, d_model)'''
        window_length=input.shape[1]
        return input[:, (self.window_start_trim+offset):(window_length-self.window_end_trim+offset+1), :]

    def forward_on_tokens(self, token_sequences):
        '''
        runs the SAE on a token sequence

        in particular:
            1. takes the intermediate layer of the gpt model on this token sequence
            2. trims it to the right part of the context window
            3. Normalizes it by subtracting the model mean and dividing by the scale factor
            4. Runs the SAE on that residual stream
        '''
        raw_residual_stream=self.gpt(token_sequences)
        trimmed_residual_stream=self.trim_to_window(raw_residual_stream)
        normalized_residual_stream=(trimmed_residual_stream-self.residual_stream_mean)/self.average_residual_stream_norm
        residual_stream, hidden_layer, reconstructed_residual_stream=self.forward(normalized_residual_stream)
        return residual_stream, hidden_layer, reconstructed_residual_stream

    def forward_on_tokens_with_loss(self, token_sequences):
        '''
        runs the SAE on a token sequence, also returning the loss
        '''
        residual_stream, hidden_layer, reconstructed_residual_stream=self.forward_on_tokens(token_sequences)
        loss = self.loss_function(residual_stream, hidden_layer, reconstructed_residual_stream)
        return loss, residual_stream, hidden_layer, reconstructed_residual_stream

    def catenate_outputs_on_dataset(self, dataset:CharDataset, batch_size=8, include_loss=False):
        '''
        runs the model on the entire dataset, one batch at a time, catenating the outputs
        '''
        losses=[]
        residual_streams=[]
        hidden_layers=[]
        reconstructed_residual_streams=[]
        test_dataloader=iter(torch.utils.data.DataLoader(dataset, batch_size=batch_size, shuffle=False))
        for test_input, test_labels in test_dataloader:
            test_input=test_input.to(device)
            if include_loss:
                loss, residual_stream, hidden_layer, reconstructed_residual_stream = self.forward_on_tokens_with_loss(test_input)
                losses.append(loss)
            else:
                residual_stream, hidden_layer, reconstructed_residual_stream = self.forward_on_tokens(test_input)
            residual_streams.append(residual_stream)
            hidden_layers.append(hidden_layer)
            reconstructed_residual_streams.append(reconstructed_residual_stream)
        residual_streams=torch.cat(residual_streams)
        hidden_layers=torch.cat(hidden_layers)
        reconstructed_residual_streams=torch.cat(reconstructed_residual_streams)
        if include_loss:
            losses=torch.stack(losses)
            return losses, residual_streams, hidden_layers, reconstructed_residual_streams
        else:
            return residual_streams, hidden_layers, reconstructed_residual_streams

    def print_evaluation(self, train_loss, eval_dataset:CharDataset, step_number="N/A"):
        losses, residual_streams, hidden_layers, reconstructed_residual_streams=self.catenate_outputs_on_dataset(eval_dataset, include_loss=True)
        test_loss=losses.mean()
        l0_sparsity=self.compute_l0_sparsity(hidden_layers)
        dead_features=self.count_dead_features(hidden_layers)
        print_message=f"Train loss, test loss, l0 sparsity, dead features after {step_number} steps: {train_loss.item():.2f}, {test_loss:.2f}, {l0_sparsity:.1f}, {dead_features:.0f}"
        tqdm.write(print_message)

    def compute_l0_sparsity(self, hidden_layers):
        active_features=hidden_layers>0
        sparsity_per_entry=active_features.sum()/hidden_layers[..., 0].numel()
        return sparsity_per_entry

    def count_dead_features(self, hidden_layers):
        active_features=hidden_layers>0
        dead_features=torch.all(torch.flatten(active_features, end_dim=-2), dim=0)
        num_dead_features=dead_features.sum()
        return num_dead_features

    def reconstruction_error(self, residual_stream, reconstructed_residual_stream):
        reconstruction_l2=torch.norm(reconstructed_residual_stream-residual_stream, dim=-1)
        reconstruction_loss=(reconstruction_l2**2).mean()
        return reconstruction_loss

    def train_model(self, train_dataset:CharDataset, eval_dataset:CharDataset, batch_size=64, num_epochs=1, report_every_n_steps=500, fixed_seed=1337):
        '''
        performs a training loop on self, with printed evaluations
        '''
        if fixed_seed:
            torch.manual_seed(fixed_seed)
        self.to(device)
        self.train()
        optimizer=torch.optim.AdamW(self.parameters(), lr=1e-3)
        step=0
        print(f"Beginning model training on {device}!")

        for epoch in range(num_epochs):
            train_dataloader=iter(torch.utils.data.DataLoader(train_dataset, batch_size=batch_size, shuffle=True))
            print(f"Beginning epoch {epoch+1}/{num_epochs}. Epoch duration is {len(train_dataloader)} steps, will evaluate every {report_every_n_steps} steps.")
            
            for input_batch, label_batch in tqdm(train_dataloader):
                input_batch=input_batch.to(device)
                step+=1
                self.num_data_trained_on+=len(input_batch)
                optimizer.zero_grad(set_to_none=True)
                loss, residual_stream, hidden_layer, reconstructed_residual_stream= self.forward_on_tokens_with_loss(input_batch)
                loss.backward()
                optimizer.step()
                if step % report_every_n_steps==0:
                    self.print_evaluation(loss, eval_dataset, step_number=step)
        else:
            self.print_evaluation(train_loss=loss, eval_dataset=eval_dataset, step_number="Omega")

    def model_specs_to_string(self, eval_dataset=None):
        '''
        returns a string representation of the model
        '''
        information=[f"Model type: {type(self)}", 
                     f"Number of parameters: {sum([param.numel() for param in self.parameters()])}", 
                     f"Number of games trained on: {self.num_data_trained_on}"]
        information.extend(self.report_model_specific_features())
        information.extend([
                            f"Number of SMD>2 classifiers (None=not evaluated): {self.num_classifier_above_threshold(metric_name='classifier_smds', threshold=2)}",
                            f"Average classifer SMD (None=not evaluated): {self.average_classifier_score(metric_name='classifier_smds')}",
                            f"Number of AUROC>.9 classifiers (None=not evaluated): {self.num_classifier_above_threshold()}",
                            f"Average classifer AUROC (None=not evaluated): {self.average_classifier_score()}",
                            ])
        if eval_dataset:
            losses, residual_streams, hidden_layers, reconstructed_residual_streams=self.catenate_outputs_on_dataset(eval_dataset, include_loss=True)
            test_loss=losses.mean()
            l0_sparsity=self.compute_l0_sparsity(hidden_layers)
            dead_features=self.count_dead_features(hidden_layers)
            reconstruction_error=self.reconstruction_error(residual_streams, reconstructed_residual_streams)
            information.extend([
                f"Results of evaluation on {len(eval_dataset)} games ({residual_streams.shape[0]*residual_streams.shape[1]} activations):", 
                f"    Loss: {test_loss:.2f}", 
                f"    Reconstruction Loss: {reconstruction_error:.2f}",
                f"    L0 Sparsity: {l0_sparsity:.1f}", 
                f"    Dead features: {dead_features:.0f}", ])
        return "\n".join(information)

    def report_model_specific_features(self):
        '''
        returns a list of strings, describing features specific to the type of SAE, such as hyperparameters
        '''
        return ["No model-specific features"]

    @abstractmethod
    def forward(self, residual_stream):
        '''
        takes the trimmed residual stream of a language model (as produced by run_gpt_and_trim) and runs the SAE
        must return a tuple (residual_stream, hidden_layer, reconstructed_residual_stream)
        residual_stream is shape (B, W, D), where B is batch size, W is (trimmed) window length, and D is the dimension of the model:
            - residual_stream is unchanged, of size (B, W, D)
            - hidden_layer is of shape (B, W, D') where D' is the size of the hidden layer
            - reconstructed_residual_stream is shape (B, W, D) 
        '''
        pass

    @abstractmethod
    def loss_function(self, residual_stream, hidden_layer, reconstructed_residual_stream):
        '''
        loss function which depends solely on the sae, residual stream, hidden layer, and reconstruction
        '''
        pass


    def compute_all_aurocs(self, evaluation_dataset:DataLoader, alternate_players=True):
        '''
        computes aurocs of each sae feature on the entire evaluation_dataset
        returns a shape (N,64,3) tensor, where N is the number of features
        alters the self state by writing the value of self.number_of_high_quality_classifiers
        '''
        _, hidden_layers, __=self.catenate_outputs_on_dataset(evaluation_dataset, include_loss=False)
        board_states= get_board_states(evaluation_dataset,alternate_players=alternate_players)
        board_states=self.trim_to_window(board_states)
        hidden_layers=hidden_layers.flatten(end_dim=-2)
        board_states=board_states.flatten(end_dim=-2)
        game_not_ended_mask=board_states[:,0]>-100
        hidden_layers=hidden_layers[game_not_ended_mask]
        board_states=board_states[game_not_ended_mask]
        aurocs=torch.zeros((hidden_layers.shape[1], board_states.shape[1], 3))
        for i, feature_activation in tqdm(enumerate(hidden_layers.transpose(0,1))):
            for j, board_position in enumerate(board_states.transpose(0,1)):
                for k, piece_class in enumerate([0,1,2]):
                    is_target_piece=board_position==piece_class
                    ended_game_mask= board_position>-100
                    metric = BinaryAUROC()
                    metric.update(feature_activation[ended_game_mask], is_target_piece[ended_game_mask].int())
                    aurocs[i,j,k]=float(metric.compute())
        self.classifier_aurocs=aurocs

    def compute_all_smd(self, evaluation_dataset:DataLoader, alternate_players=True):
        '''
        computes aurocs of each sae feature on the entire evaluation_dataset
        returns a shape (N,64,3) tensor, where N is the number of features
        alters the self state by writing the value of self.number_of_high_quality_classifiers
        '''
        _, hidden_layers, __=self.catenate_outputs_on_dataset(evaluation_dataset, include_loss=False)
        board_states= get_board_states(evaluation_dataset,alternate_players=alternate_players)
        board_states=self.trim_to_window(board_states)
        hidden_layers=hidden_layers.flatten(end_dim=-2)
        board_states=board_states.flatten(end_dim=-2)
        game_not_ended_mask=board_states[:,0]>-100
        hidden_layers=hidden_layers[game_not_ended_mask]
        board_states=board_states[game_not_ended_mask]
        standardized_mean_distances=torch.zeros((hidden_layers.shape[1], board_states.shape[1], 3))
        for i, feature_activation in tqdm(enumerate(hidden_layers.transpose(0,1))):
            feature_stdev=feature_activation.std()
            for j, board_position in enumerate(board_states.transpose(0,1)):
                for k, piece_class in enumerate([0,1,2]):
                    if j in [27,28,35,36] and k==1:
                        #center pieces are never empty
                        continue
                    is_target_piece=board_position==piece_class
                    first_mean=feature_activation[is_target_piece].mean()
                    second_mean=feature_activation[~ is_target_piece].mean()
                    standardized_mean_distances[i,j,k]=torch.abs(first_mean-second_mean)/feature_stdev
        self.classifier_smds=standardized_mean_distances

    def num_classifier_above_threshold(self, metric_name="classifier_aurocs", threshold=.9):
        '''
        returns the number of board state features which are well-classified (the named metric is above threshold)
        if self.metric_name is None, will return None instead
        supported choices for metric_name: "classifier_aurocs", "classifier_smds"
        '''
        metric=getattr(self, metric_name)
        if metric is None:
            return None
        best_scores=metric.max(dim=0).values
        return int((best_scores>threshold).sum())

    def average_classifier_score(self, metric_name="classifier_aurocs"):
        '''
        returns the classifer accuracy (of the named metric) averaged over all positions/pieces
        if self.metric_name is None, will return None instead
        supported choices for metric_name: "classifier_aurocs", "classifier_smds"

        if self.classifier aurocs is computed, returns the classifer accuracy averaged over all positions/pieces
        if self.classifier aurocs is not computed, returns None
        '''
        metric=getattr(self, metric_name)
        if metric is None:
            return None
        best_scores=metric.max(dim=0).values
        return float(torch.mean(best_scores))
    
class SAEAnthropic(SAETemplate):

    def __init__(self, gpt:GPTforProbing, feature_ratio:int, sparsity_coefficient:float, window_start_trim:int, window_end_trim:int, decoder_initialization_scale=0.1):
        super().__init__(gpt=gpt, window_start_trim=window_start_trim, window_end_trim=window_end_trim)
        self.feature_ratio=feature_ratio
        self.sparsity_coefficient=sparsity_coefficient
        residual_stream_size=gpt.pos_emb.shape[-1]
<<<<<<< HEAD
        self.encoder=torch.nn.Parameter(torch.rand((residual_stream_size, residual_stream_size*feature_ratio))) #transpose of encoder matrix
        self.encoder_bias=torch.nn.Parameter(torch.rand((residual_stream_size*feature_ratio)))
        self.decoder=torch.nn.Parameter(torch.rand((residual_stream_size*feature_ratio, residual_stream_size))) #transpose of decoder matrix
        self.decoder_bias=torch.nn.Parameter(torch.rand((residual_stream_size)))
=======
        self.hidden_layer_size=residual_stream_size*feature_ratio
        decoder_initial_value=torch.randn((self.hidden_layer_size, residual_stream_size))
        decoder_initial_value=decoder_initial_value/decoder_initial_value.norm(dim=0) # columns of norm 1
        decoder_initial_value*=decoder_initialization_scale # columns of norm decoder_initial_value
        self.encoder=torch.nn.Parameter(torch.clone(decoder_initial_value).transpose(0,1).detach())
        self.encoder_bias=torch.nn.Parameter(torch.zeros((self.hidden_layer_size)))
        self.decoder=torch.nn.Parameter(decoder_initial_value)
        self.decoder_bias=torch.nn.Parameter(torch.zeros((residual_stream_size)))
>>>>>>> 3e74a261


    def forward(self, residual_stream):
        hidden_layer=self.activation_function(residual_stream @ self.encoder + self.encoder_bias)
        reconstructed_residual_stream=hidden_layer @ self.decoder + self.decoder_bias
        return residual_stream, hidden_layer, reconstructed_residual_stream
    
    def loss_function(self, residual_stream, hidden_layer, reconstructed_residual_stream):
        reconstruction_loss=self.reconstruction_error(residual_stream, reconstructed_residual_stream)
        sparsity_loss= self.sparsity_loss_function(hidden_layer)*self.sparsity_coefficient
        total_loss=reconstruction_loss+sparsity_loss
        return total_loss

    def activation_function(self, encoder_output):
        return torch.nn.functional.relu(encoder_output)

    def sparsity_loss_function(self, hidden_layer):
        decoder_row_norms=self.decoder.norm(dim=1)
        return torch.mean(hidden_layer*decoder_row_norms)
    
    def report_model_specific_features(self):
        return [f"Hidden layer size: {self.hidden_layer_size}",f"Sparsity loss coefficient: {self.sparsity_coefficient}"]


class SAEDummy(SAETemplate):
    '''
    "SAE" whose hidden layer and reconstruction is just the unchanged residual stream
    '''

    def __init__(self, gpt:GPTforProbing, window_start_trim:int=4, window_end_trim:int=8):
        super().__init__(gpt=gpt, window_start_trim=window_start_trim, window_end_trim=window_end_trim)
        self.to(device)

    def forward(self, residual_stream):
        return residual_stream,residual_stream,residual_stream

    def loss_function(self, residual_stream, hidden_layer, reconstructed_residual_stream):
        return torch.zeros((1))


class Smoothed_L0_SAE(SAETemplate):
    def __init__(self, gpt: GPTforProbing, feature_ratio: int, sparsity_coefficient: float, epsilon: float, delta: float, window_start_trim: int, window_end_trim: int):
        super().__init__(gpt, feature_ratio, sparsity_coefficient, window_start_trim, window_end_trim)
        self.epsilon = epsilon
        self.delta = delta

    def sparsity_loss_function(self, hidden_layer):
        functions = [CallableConstant(0.0), CallableConstant(1.0)]
        transitions = [{"x":self.epsilon, "epsilon":self.epsilon, "delta":self.delta, "focus":"left"}]
        return torch.mean(smoothed_piecewise(hidden_layer, functions, transitions), dim=-1)
    
class Without_TopK_SAE(SAETemplate):
    def __init__(self, gpt: GPTforProbing, feature_ratio: int, sparsity_coefficient: float, k: int, p: int, window_start_trim: int, window_end_trim: int):
        super().__init__(gpt, feature_ratio, sparsity_coefficient, window_start_trim, window_end_trim)
        self.k = k
        self.p = p

    def sparsity_loss_function(self, hidden_layer):
        top_k_indices = torch.topk(torch.abs(hidden_layer), self.k, dim=-1).indices
        top_k_mask = torch.ones(hidden_layer.shape).to(device).scatter_(-1, top_k_indices, 0)
        without_top_k = hidden_layer * top_k_mask
        return torch.mean(torch.norm(without_top_k, p=self.p, dim=-1))

    
class No_Sparsity_Loss_SAE(SAETemplate):
    def __init__(self, gpt: GPTforProbing, feature_ratio: int, window_start_trim: int, window_end_trim: int):
        super().__init__(gpt, feature_ratio, 0.0, window_start_trim, window_end_trim)

    def sparsity_loss_function(self, hidden_layer):
        return 0.0
    
class Leaky_Topk_SAE(No_Sparsity_Loss_SAE):
    def __init__(self, gpt: GPTforProbing, feature_ratio: int, epsilon: float, k:int, window_start_trim: int, window_end_trim: int):
        super().__init__(gpt, feature_ratio, window_start_trim, window_end_trim)
        self.epsilon = epsilon
        self.k=k

    def activation_function(self, encoder_output):
        kth_value = torch.topk(torch.abs(encoder_output), k=self.k).values.min(dim=-1).values
        return suppress_lower_activations(encoder_output, kth_value, epsilon=self.epsilon)

class Dimension_Reduction_SAE(No_Sparsity_Loss_SAE):
    def __init__(self, gpt: GPTforProbing, feature_ratio: int, start_index: int, start_proportion: float, end_proportion: float, epsilon: float, window_start_trim: int, window_end_trim: int):
        super().__init__(gpt, feature_ratio, window_start_trim, window_end_trim)
        self.start_index = start_index
        self.start_proportion = start_proportion
        self.end_proportion = end_proportion
        self.epsilon = epsilon
        self.activation_f = reduce_dimensions_activation(Expand(self.start_index, self.start_proportion, self.end_proportion), max_n = self.hidden_layer_size, epsilon=self.epsilon)

    def activation_function(self, encoder_output):
        return self.activation_f(encoder_output)
    
class CallableConstant(object):
    def __init__(self, constant): self.constant = constant
    def __call__(self, input):
        if torch.is_tensor(input):
            return self.constant * torch.ones(input.shape).to(device)
        else:
            return torch.Tensor((self.constant,)).to(device)

class CallableList(object):
    def __init__(self, list): self.list = torch.Tensor(list).to(device)
    def __call__(self, index):
        if torch.is_tensor(index):
            index = index.int()
            return self.list[index] 
        else:
            assert isinstance(index, int) or index == int(index), f"Input {index} is not an int."
            assert int(index) in range(len(self.list)), f"Input {index} is out of range."
            return self.list[int(index)]

class Expand(CallableList):
    def __init__(self, start_index, start_p, end_p, max_n=1024):
        expand = [10,10] #start off with any values, doesn't matter
        finished_expanding = False
        for n in range(2, max_n+1):
            if n < start_index:
                a_n = (1-start_p) * expand[n-1] + start_p * expand[n-1]*n/(n-1)
                expand.append(a_n)
            else:
                a_n1 = 2*expand[n-1] - expand[n-2]
                a_n2 = (1-end_p) * expand[n-1] + end_p * expand[n-1]*n/(n-1)
                if a_n1 <= a_n2:
                    a_n = a_n1
                else:
                    a_n = a_n2
                    if not finished_expanding:
                        print(f"Expanded from {start_index} to {n}")
                        finished_expanding = True
                expand.append(a_n)
        super().__init__(expand)

class reduce_dimensions_activation(object):
    def __init__(self, a, max_n = 1024, epsilon=0.1):
        self.epsilon = epsilon
        if isinstance(a, list):
            a = CallableList(a)
        else:
            assert callable(a), "a is not a list or function"

        tolerance = 0.001
        for n in range(2, max_n + 1):
            assert a(n-1) <= a(n) <= a(n-1)*n/(n-1), f"a({n}) is not between a({n-1}) and {n}/{n-1} * a({n-1})."
            if n != 2:
                assert a(n) - a(n-1) <= a(n-1) - a(n-2) + tolerance, f"Difference between a({n}) and a({n-1}) is greater than the previous difference."

        self.a = a

    def __call__(self, t):        
        remaining_mask = torch.ones(t.shape).to(device)
        while True:
            n = torch.sum(remaining_mask, dim=-1)
            n_or_2 = torch.maximum(n, 2*torch.ones(n.shape).to(device))
            bound_constant = 1 - self.a(n_or_2-1)/self.a(n_or_2)
            new_remaining = 1*(torch.abs(t)*remaining_mask > torch.unsqueeze(torch.sum(torch.abs(t)*remaining_mask, dim=-1) * bound_constant, dim=-1))
            finished_mask = torch.logical_or(torch.eq(remaining_mask, new_remaining), torch.unsqueeze(torch.eq(n, torch.ones(n.shape).to(device)), dim=-1)) #finished if, for each set of activations, either no updates this loop or n = 1
            if torch.sum(~finished_mask) == 0:
                break
            remaining_mask = new_remaining

        k = torch.sum(remaining_mask, dim=-1)
        k_or_plus_1_or_2 = torch.maximum(torch.unsqueeze(k, dim=-1) + 1-remaining_mask, 2*torch.ones(t.shape).to(device))
        bound_constant = 1 - self.a(k_or_plus_1_or_2-1)/self.a(k_or_plus_1_or_2)
        bound = (torch.unsqueeze(torch.sum(torch.abs(t)*remaining_mask, dim=-1), dim=-1) + torch.abs(t) * (1 - remaining_mask)) * bound_constant
        return k, suppress_lower_activations(t, bound, epsilon=self.epsilon, inclusive=False, mode="absolute")


def suppress_lower_activations(t, bound, epsilon, inclusive=True, mode="absolute"):
    if torch.is_tensor(bound) and bound.numel() != 1:
        while bound.dim() < t.dim():
            bound = torch.unsqueeze(bound, -1)
    above_mask = (torch.abs(t) >= bound) if inclusive else (torch.abs(t) > bound)
    above_only = t * above_mask
    below_only = t * (~above_mask)
    if mode == "absolute":
        return above_only + epsilon/bound * below_only
    elif mode == "relative":
        return above_only + epsilon * below_only

def smoothed_piecewise(input, functions, transitions):
    assert len(functions) == len(transitions) + 1, "Incorrect number of transitions for number of functions given."
    for i in range(len(transitions)-1):
        assert transitions[i]["x"] < transitions[i+1]["x"], "Transition list not sorted by x-value in ascending order."
    sig = torch.nn.Sigmoid()
    sum = functions[0](input) #first add in the initial function
    for i, t in enumerate(transitions): #then at each transition we will subtract off the previous function and add on the next function
        g = functions[i]
        h = functions[i+1]
        if "focus" in t:
            if t["focus"] == "right":
                t["x"] = t["x"] - t["delta"]
                n = torch.log(abs(g(t["x"]+t["delta"])-h(t["x"]+t["delta"]))/t["epsilon"] - 1)/t["delta"]
            else:
                assert t["focus"] == "left", "Unrecognized focus for a transition (must be either right or left)."
                t["x"] = t["x"] + t["delta"]
                n = torch.log(abs(g(t["x"]-t["delta"])-h(t["x"]-t["delta"]))/t["epsilon"] - 1)/t["delta"]
        else:
            left_and_right = torch.stack((abs(g(t["x"]+t["delta"])-h(t["x"]+t["delta"])), abs(g(t["x"]-t["delta"])-h(t["x"]-t["delta"]))))
            n = torch.log(torch.max(left_and_right, dim=0).values/t["epsilon"] - 1)/t["delta"]
        sum += sig(n*(input-t["x"])) * h(input) - sig(n*(input-t["x"])) * g(input)
    return sum<|MERGE_RESOLUTION|>--- conflicted
+++ resolved
@@ -289,12 +289,6 @@
         self.feature_ratio=feature_ratio
         self.sparsity_coefficient=sparsity_coefficient
         residual_stream_size=gpt.pos_emb.shape[-1]
-<<<<<<< HEAD
-        self.encoder=torch.nn.Parameter(torch.rand((residual_stream_size, residual_stream_size*feature_ratio))) #transpose of encoder matrix
-        self.encoder_bias=torch.nn.Parameter(torch.rand((residual_stream_size*feature_ratio)))
-        self.decoder=torch.nn.Parameter(torch.rand((residual_stream_size*feature_ratio, residual_stream_size))) #transpose of decoder matrix
-        self.decoder_bias=torch.nn.Parameter(torch.rand((residual_stream_size)))
-=======
         self.hidden_layer_size=residual_stream_size*feature_ratio
         decoder_initial_value=torch.randn((self.hidden_layer_size, residual_stream_size))
         decoder_initial_value=decoder_initial_value/decoder_initial_value.norm(dim=0) # columns of norm 1
@@ -303,7 +297,6 @@
         self.encoder_bias=torch.nn.Parameter(torch.zeros((self.hidden_layer_size)))
         self.decoder=torch.nn.Parameter(decoder_initial_value)
         self.decoder_bias=torch.nn.Parameter(torch.zeros((residual_stream_size)))
->>>>>>> 3e74a261
 
 
     def forward(self, residual_stream):
