--- conflicted
+++ resolved
@@ -2,11 +2,7 @@
 from EWOthello.data.othello import get
 from EWOthello.mingpt.model import GPTConfig, GPTforProbing
 from EWOthello.mingpt.dataset import CharDataset
-<<<<<<< HEAD
-from saes.architectures import SAEDummy
-=======
 from architectures import SAEDummy
->>>>>>> fa521864
 import random
 from copy import copy
 
