import torch 
from torch.nn import functional as F
import logging

import numpy as np

from EWOthello.mingpt.model import GPT, GPTConfig, GPTforProbing, GPTforProbing_v2
from sae_template import SAETemplate

logger = logging.getLogger(__name__)
device='cuda' if torch.cuda.is_available() else 'cpu'

class SAEAnthropic(SAETemplate):

    def __init__(self, gpt:GPTforProbing, num_features:int, sparsity_coefficient:float, decoder_initialization_scale=0.1):
        super().__init__(gpt=gpt, num_features=num_features)
        self.sparsity_coefficient=sparsity_coefficient
        residual_stream_size=gpt.pos_emb.shape[-1]
        decoder_initial_value=torch.randn((self.num_features, residual_stream_size))
        decoder_initial_value=decoder_initial_value/decoder_initial_value.norm(dim=0) # columns of norm 1
        decoder_initial_value*=decoder_initialization_scale # columns of norm decoder_initial_value
        self.encoder=torch.nn.Parameter(torch.clone(decoder_initial_value).transpose(0,1).detach())
        self.encoder_bias=torch.nn.Parameter(torch.zeros((self.num_features)))
        self.decoder=torch.nn.Parameter(decoder_initial_value)
        self.decoder_bias=torch.nn.Parameter(torch.zeros((residual_stream_size)))


    def forward(self, residual_stream, compute_loss=False):
        hidden_layer=self.activation_function(residual_stream @ self.encoder + self.encoder_bias)
        reconstructed_residual_stream=hidden_layer @ self.decoder + self.decoder_bias
        if compute_loss:
            loss = self.loss_function(residual_stream, hidden_layer, reconstructed_residual_stream)
        else:
            loss = None
        return loss, residual_stream, hidden_layer, reconstructed_residual_stream
    
    def loss_function(self, residual_stream, hidden_layer, reconstructed_residual_stream):
        reconstruction_loss=self.reconstruction_error(residual_stream, reconstructed_residual_stream)
        sparsity_loss= self.sparsity_loss_function(hidden_layer)*self.sparsity_coefficient
        total_loss=reconstruction_loss+sparsity_loss
        return total_loss

    def activation_function(self, encoder_output):
        return F.relu(encoder_output)

    def sparsity_loss_function(self, hidden_layer):
        decoder_row_norms=self.decoder.norm(dim=1)
        return torch.mean(hidden_layer*decoder_row_norms)
    
    def report_model_specific_features(self):
        return [f"Sparsity loss coefficient: {self.sparsity_coefficient}"]

class SAEDummy(SAETemplate):
    '''
    "SAE" whose hidden layer and reconstruction is just the unchanged residual stream
    '''

    def __init__(self, gpt:GPTforProbing, num_features=1024):
        super().__init__(gpt=gpt, num_features=num_features)
        self.to(device)

    def forward(self, residual_stream, compute_loss=False):
        return None, residual_stream,residual_stream,residual_stream

<<<<<<< HEAD
class MultiHeadedTopKSAE(SAETemplate):

    def __init__(self, gpt:GPTforProbing, num_features:int, sparsity:int, num_heads:int, decoder_initialization_scale=0.1):
        super().__init__(gpt=gpt, num_features=num_features)
        self.sparsity=sparsity
        self.num_heads=num_heads
        residual_stream_size=gpt.pos_emb.shape[-1]
        decoder_initial_value=torch.randn((self.num_features, residual_stream_size))
        decoder_initial_value=decoder_initial_value/decoder_initial_value.norm(dim=0) # columns of norm 1
        decoder_initial_value*=decoder_initialization_scale # columns of norm decoder_initial_value
        self.encoder=torch.nn.Parameter(torch.clone(decoder_initial_value).transpose(0,1).detach())
        self.encoder_bias=torch.nn.Parameter(torch.zeros((self.num_features)))
        self.decoder=torch.nn.Parameter(decoder_initial_value)
        self.decoder_bias=torch.nn.Parameter(torch.zeros((residual_stream_size)))

    def activation_function(self, encoder_output):
        activations = F.relu(encoder_output)
        attention_by_head=activations.reshape((activations.shape[0],activations.shape[1], self.num_heads, self.num_features//self.num_heads))
        kth_value = torch.topk(attention_by_head, k=self.sparsity//self.num_heads).values.min(dim=-1).values
        masked_activations=suppress_lower_activations(attention_by_head, kth_value, epsilon=0, mode='relative')
        return masked_activations.reshape(activations.shape)
    
    def forward(self, residual_stream, compute_loss=False):
        '''
        takes the trimmed residual stream of a language model (as produced by run_gpt_and_trim) and runs the SAE
        must return a tuple (loss, residual_stream, hidden_layer, reconstructed_residual_stream)
        residual_stream is shape (B, W, D), where B is batch size, W is (trimmed) window length, and D is the dimension of the model:
            - residual_stream is unchanged, of size (B, W, D)
            - hidden_layer is of shape (B, W, D') where D' is the size of the hidden layer
            - reconstructed_residual_stream is shape (B, W, D) 
        '''
        hidden_layer=self.activation_function(residual_stream @ self.encoder + self.encoder_bias)
        reconstructed_residual_stream=hidden_layer @ self.decoder + self.decoder_bias
        loss= self.reconstruction_error(residual_stream, reconstructed_residual_stream) if compute_loss else None
        return loss, residual_stream, hidden_layer, reconstructed_residual_stream

    def report_model_specific_features(self):
        return [f"Number of heads: {self.num_heads}", f"Sparsity (total): {self.sparsity}"]

#supported variants: mag_in_aux_loss, relu_only
=======
#setting no_aux_loss=True implements a gated sae in a different way from the paper that makes more sense to me
>>>>>>> 110210a9
class Gated_SAE(SAEAnthropic):
    def __init__(self, gpt: GPTforProbing, num_features: int, sparsity_coefficient: float, no_aux_loss=False, decoder_initialization_scale=0.1):
        super().__init__(gpt, num_features, sparsity_coefficient, decoder_initialization_scale)
        self.b_gate = self.encoder_bias #just renaming to make this more clear
        self.r_mag = torch.nn.Parameter(torch.zeros((num_features)))
        self.b_mag = torch.nn.Parameter(torch.zeros((num_features)))
        self.no_aux_loss = no_aux_loss

    def forward(self, residual_stream, compute_loss=False):
        if self.no_aux_loss:
            encoder = F.normalize(self.encoder, p=2, dim=1)
        else:
            encoder = self.encoder
        encoding = residual_stream @ encoder
        if self.no_aux_loss:
            hidden_layer = (F.relu(encoding + self.b_gate) - self.b_gate) * torch.exp(self.r_mag) + self.b_mag
        else:
            hidden_layer_before_gating = encoding * torch.exp(self.r_mag) + self.b_mag
            hidden_layer = ((encoding + self.b_gate) > 0) * hidden_layer_before_gating
        normalized_decoder = F.normalize(self.decoder, p=2, dim=1)
        reconstructed_residual_stream = hidden_layer @ normalized_decoder + self.decoder_bias

        if compute_loss:
            reconstruction_loss=self.reconstruction_error(residual_stream, reconstructed_residual_stream)

            hidden_layer_without_gating_or_mag = F.relu(encoding+self.b_gate)
            sparsity_loss = self.sparsity_loss_function(hidden_layer_without_gating_or_mag)*self.sparsity_coefficient

            if self.no_aux_loss:
                auxiliary_loss = 0.0
            else:
                reconstruction_without_gating = hidden_layer_without_gating_or_mag @ normalized_decoder.detach() + self.decoder_bias.detach() #seriously, this doesn't use r_mag or b_mag????
                auxiliary_loss = self.reconstruction_error(residual_stream, reconstruction_without_gating)
            loss = reconstruction_loss + sparsity_loss + auxiliary_loss
        else:
            loss = None
        return loss, residual_stream, hidden_layer, reconstructed_residual_stream
    
    def sparsity_loss_function(self, gated_activations):
        return torch.mean(gated_activations)

class ActivationQueue:
    def __init__(self, length):
        self.list = []
        self.length = length

    def add(self, activations):
        self.list.insert(0, activations)
        while len(self.list) > self.length:
            self.list.pop()
    
    def sparsity_coefficient_factor(self, last_p, next_p):
        list_as_tensor = torch.stack(self.list).to(device)
        return torch.sum(list_as_tensor**last_p) / torch.sum(list_as_tensor**next_p)

class P_Annealing_SAE(SAEAnthropic):
    def __init__(self, gpt: GPTforProbing, num_features: int, sparsity_coefficient: float, anneal_start: int, p_end=0.2, queue_length=10, decoder_initialization_scale=0.1):
        super().__init__(gpt, num_features, sparsity_coefficient, decoder_initialization_scale)
        self.p = 1
        self.anneal_start = anneal_start
        self.p_end = p_end
        self.queue = ActivationQueue(queue_length)
    
    def training_prep(self, train_dataset=None, eval_dataset=None, batch_size=None, num_epochs=None):
        num_steps = len(train_dataset) * num_epochs / batch_size
        self.p_step = (1 - self.p_end)/(num_steps - self.anneal_start)
        return
    
    def after_step_update(self, hidden_layer=None, step = None):
        if self.anneal_start - step <= self.queue.length:
            self.queue.add(hidden_layer.detach())
        if step >= self.anneal_start:
            next_p = self.p - self.p_step
            self.sparsity_coefficient *= self.queue.sparsity_coefficient_factor(self.p, next_p)
            self.p = next_p
        return
    
    def sparsity_loss_function(self, hidden_layer):
        return torch.norm(hidden_layer, p=self.p, dim=-1).sum() / hidden_layer.numel()

class Smoothed_L0_SAE(SAEAnthropic):
    def __init__(self, gpt: GPTforProbing, num_features: int, sparsity_coefficient: float, epsilon: float, delta: float):
        super().__init__(gpt, num_features, sparsity_coefficient)
        self.epsilon = epsilon
        self.delta = delta

    def sparsity_loss_function(self, hidden_layer):
        decoder_row_norms=self.decoder.norm(dim=1)
        normalized_hidden_layer = hidden_layer*decoder_row_norms #does doing this just like in SAEAnthropic make sense?
        functions = [CallableConstant(0.0), CallableConstant(1.0)]
        transitions = [{"x":self.epsilon, "epsilon":self.epsilon, "delta":self.delta, "focus":"left"}]
        return torch.mean(smoothed_piecewise(normalized_hidden_layer, functions, transitions))
    
class Without_TopK_SAE(SAEAnthropic):
    def __init__(self, gpt: GPTforProbing, num_features: int, sparsity_coefficient: float, k: int, p: int):
        super().__init__(gpt, num_features, sparsity_coefficient)
        self.k = k
        self.p = p

    def sparsity_loss_function(self, hidden_layer):
        decoder_row_norms=self.decoder.norm(dim=1)
        normalized_hidden_layer = hidden_layer*decoder_row_norms #does doing this just like in SAEAnthropic make sense?
        top_k_indices = torch.topk(hidden_layer, self.k, dim=-1).indices #should we find topk from hidden_layer or normalized_hidden_layer?
        top_k_mask = torch.ones(hidden_layer.shape).to(device).scatter_(-1, top_k_indices, 0)
        without_top_k = normalized_hidden_layer * top_k_mask
        return torch.mean(torch.norm(without_top_k, p=self.p, dim=-1))

    
# class No_Sparsity_Loss_SAE(SAETemplate):
#     def __init__(self, gpt: GPTforProbing, num_features: int, window_start_trim: int, window_end_trim: int):
#         super().__init__(gpt, num_features, 0.0, window_start_trim, window_end_trim)
#     def sparsity_loss_function(self, hidden_layer):
#         return 0.0
    
class Leaky_Topk_SAE(SAETemplate):
    def __init__(self, gpt: GPTforProbing, num_features: int, epsilon: float, k:int, decoder_initialization_scale=0.1):
        super().__init__(gpt=gpt, num_features=num_features)
        self.epsilon = epsilon
        self.k=k
        residual_stream_size=gpt.pos_emb.shape[-1]
        decoder_initial_value=torch.randn((self.num_features, residual_stream_size))
        decoder_initial_value=decoder_initial_value/decoder_initial_value.norm(dim=0) # columns of norm 1
        decoder_initial_value*=decoder_initialization_scale # columns of norm decoder_initial_value
        self.encoder=torch.nn.Parameter(torch.clone(decoder_initial_value).transpose(0,1).detach())
        self.encoder_bias=torch.nn.Parameter(torch.zeros((self.num_features)))
        self.decoder=torch.nn.Parameter(decoder_initial_value)
        self.decoder_bias=torch.nn.Parameter(torch.zeros((residual_stream_size)))

    def activation_function(self, encoder_output):
        activations = F.relu(encoder_output)
        kth_value = torch.topk(activations, k=self.k).values.min(dim=-1).values
        return suppress_lower_activations(activations, kth_value, epsilon=self.epsilon, mode='relative')
    
    def forward(self, residual_stream, compute_loss=False):
        '''
        takes the trimmed residual stream of a language model (as produced by run_gpt_and_trim) and runs the SAE
        must return a tuple (loss, residual_stream, hidden_layer, reconstructed_residual_stream)
        residual_stream is shape (B, W, D), where B is batch size, W is (trimmed) window length, and D is the dimension of the model:
            - residual_stream is unchanged, of size (B, W, D)
            - hidden_layer is of shape (B, W, D') where D' is the size of the hidden layer
            - reconstructed_residual_stream is shape (B, W, D) 
        '''
        hidden_layer=self.activation_function(residual_stream @ self.encoder + self.encoder_bias)
        reconstructed_residual_stream=hidden_layer @ self.decoder + self.decoder_bias
        loss= self.reconstruction_error(residual_stream, reconstructed_residual_stream) if compute_loss else None
        return loss, residual_stream, hidden_layer, reconstructed_residual_stream

    def report_model_specific_features(self):
        return [f"k (sparsity): {self.k}", f"Epsilon (leakyness): {self.epsilon}"]

class K_Annealing_Leaky_Topk_SAE(Leaky_Topk_SAE):
    def __init__(self, gpt: GPTforProbing, num_features: int, epsilon: float, k_start: int, anneal_start: int, k_end: int, decoder_initialization_scale=0.1):
        super().__init__(gpt, num_features, epsilon, k_start, decoder_initialization_scale)
        self.k_start = k_start
        self.anneal_start = anneal_start
        self.k_end = k_end
        self.k_continuous = k_start

    def training_prep(self, train_dataset=None, eval_dataset=None, batch_size=None, num_epochs=None):
        num_steps = len(train_dataset) * num_epochs / batch_size
        self.k_step = (1 - self.k_end)/(num_steps - self.anneal_start)
        return
    
    def after_step_update(self, hidden_layer=None, step=None):
        if step >= self.anneal_start:
            self.k_continuous += self.k_step
            self.k = round(self.k_continuous)
        return
    
class Random_Leaky_Topk_SAE(Leaky_Topk_SAE):
    '''
    Currently supports poisson and normal distribution for k
    During training, each forward pass uses a random value of k from the distribution
    After training, forward uses k_mean for k by default, but you can override this by providing a value for k_eval
    '''
    def __init__(self, gpt: GPTforProbing, num_features: int, epsilon: float, k_mean: int, distribution="poisson", k_std=None, decoder_initialization_scale=0.1):
        assert distribution in ["poisson", "normal"], "Distribution not recognized.  Only supports poisson and normal distributions."
        if distribution == "normal":
            assert k_std, "Need to input a standard deviation to use a normal distribution."
        super().__init__(gpt, num_features, epsilon, k_mean, decoder_initialization_scale)
        self.k_mean = k_mean
        self.distribution = distribution
        self.k_std = k_std
        self.rng = np.random.default_rng()

    def forward(self, residual_stream, compute_loss=False, k_eval=None):
        if self.training:
            if self.distribution == "poisson":
                self.k = self.rng.poisson(self.k_mean)
            elif self.distribution == "normal":
                self.k = round(self.rng.normal(self.k_mean, self.k_std))
                if self.k < 1:
                    self.k = 1
                elif self.k > self.num_features:
                    self.k = self.num_features
        elif k_eval:
            self.k = k_eval
        return super().forward(residual_stream, compute_loss)
    
    def eval(self):
        self.k = self.k_mean
        return super().eval()

class Top_L1_Proportion_SAE(SAETemplate):
    def __init__(self, gpt: GPTforProbing, num_features: int, L1_proportion_to_remove: float, decoder_initialization_scale=0.1):
        super().__init__(gpt, num_features)
        self.proportion = L1_proportion_to_remove
        residual_stream_size=gpt.pos_emb.shape[-1]
        decoder_initial_value=torch.randn((self.num_features, residual_stream_size))
        decoder_initial_value=decoder_initial_value/decoder_initial_value.norm(dim=0) # columns of norm 1
        decoder_initial_value*=decoder_initialization_scale # columns of norm decoder_initial_value
        self.encoder=torch.nn.Parameter(torch.clone(decoder_initial_value).transpose(0,1).detach())
        self.encoder_bias=torch.nn.Parameter(torch.zeros((self.num_features)))
        self.decoder=torch.nn.Parameter(decoder_initial_value)
        self.decoder_bias=torch.nn.Parameter(torch.zeros((residual_stream_size)))
        self.lower_triangle_ones = torch.Tensor([[1 if i >= j else 0 for j in range(num_features)] for i in range(num_features)]).to(device)

    def forward(self, residual_stream, compute_loss=False):
        '''
        takes the trimmed residual stream of a language model (as produced by run_gpt_and_trim) and runs the SAE
        must return a tuple (loss, residual_stream, hidden_layer, reconstructed_residual_stream)
        residual_stream is shape (B, W, D), where B is batch size, W is (trimmed) window length, and D is the dimension of the model:
            - residual_stream is unchanged, of size (B, W, D)
            - hidden_layer is of shape (B, W, D') where D' is the size of the hidden layer
            - reconstructed_residual_stream is shape (B, W, D) 
        '''
        hidden_layer=self.activation_function(residual_stream @ self.encoder + self.encoder_bias)
        reconstructed_residual_stream=hidden_layer @ self.decoder + self.decoder_bias
        loss= self.reconstruction_error(residual_stream, reconstructed_residual_stream) if compute_loss else None
        return loss, residual_stream, hidden_layer, reconstructed_residual_stream
    
    def activation_function(self, encoder_output):
        activations = F.relu(encoder_output)
        sorted, indices = torch.sort(activations)
        sum_bounds = self.proportion*torch.sum(activations, dim=-1)
        partial_sums = torch.einsum("ij,...j->...i", self.lower_triangle_ones, sorted)
        selected_mask_out_of_order = partial_sums > sum_bounds.unsqueeze(-1)
        selected_mask = selected_mask_out_of_order.gather(-1, indices.argsort(-1))
        final = selected_mask * activations

        #for testing to make sure this is implemented correctly
        """ bound = torch.max((~selected_mask) * activations, dim=-1).values
        assert torch.equal(selected_mask, (activations > bound.unsqueeze(-1))) #this might not be true if there are identical activations
        assert (~(torch.sum(final, dim=-1) >= (1-self.proportion)*torch.sum(activations, dim=-1))).sum() == 0
        assert (~(torch.sum((~selected_mask) * activations, dim=-1) <= self.proportion*torch.sum(activations, dim=-1))).sum() == 0
 """
        return final

class Dimension_Reduction_SAE(SAEAnthropic):
    def __init__(self, gpt: GPTforProbing, num_features: int, start_index: int, start_proportion: float, end_proportion: float, epsilon: float):
        super().__init__(gpt, num_features)
        self.start_index = start_index
        self.start_proportion = start_proportion
        self.end_proportion = end_proportion
        self.epsilon = epsilon
        self.activation_f = reduce_dimensions_activation(Expand(self.start_index, self.start_proportion, self.end_proportion), max_n = self.num_features, epsilon=self.epsilon)

    def activation_function(self, encoder_output):
        return self.activation_f(encoder_output)
    
class CallableConstant(object):
    def __init__(self, constant): self.constant = constant
    def __call__(self, input):
        if torch.is_tensor(input):
            return self.constant * torch.ones(input.shape).to(device)
        else:
            return torch.Tensor((self.constant,)).to(device)

class CallableList(object):
    def __init__(self, list): self.list = torch.Tensor(list).to(device)
    def __call__(self, index):
        if torch.is_tensor(index):
            index = index.int()
            return self.list[index] 
        else:
            assert isinstance(index, int) or index == int(index), f"Input {index} is not an int."
            assert int(index) in range(len(self.list)), f"Input {index} is out of range."
            return self.list[int(index)]

class Expand(CallableList):
    def __init__(self, start_index, start_p, end_p, max_n=1024):
        expand = [10,10] #start off with any values, doesn't matter
        finished_expanding = False
        for n in range(2, max_n+1):
            if n < start_index:
                a_n = (1-start_p) * expand[n-1] + start_p * expand[n-1]*n/(n-1)
                expand.append(a_n)
            else:
                a_n1 = 2*expand[n-1] - expand[n-2]
                a_n2 = (1-end_p) * expand[n-1] + end_p * expand[n-1]*n/(n-1)
                if a_n1 <= a_n2:
                    a_n = a_n1
                else:
                    a_n = a_n2
                    if not finished_expanding:
                        print(f"Expanded from {start_index} to {n}")
                        finished_expanding = True
                expand.append(a_n)
        super().__init__(expand)

class reduce_dimensions_activation(object):
    def __init__(self, a, max_n = 1024, epsilon=0.1):
        self.epsilon = epsilon
        if isinstance(a, list):
            a = CallableList(a)
        else:
            assert callable(a), "a is not a list or function"

        tolerance = 0.001
        for n in range(2, max_n + 1):
            assert a(n-1) <= a(n) <= a(n-1)*n/(n-1), f"a({n}) is not between a({n-1}) and {n}/{n-1} * a({n-1})."
            if n != 2:
                assert a(n) - a(n-1) <= a(n-1) - a(n-2) + tolerance, f"Difference between a({n}) and a({n-1}) is greater than the previous difference."

        self.a = a

    def __call__(self, t):
        t = F.relu(t)
        remaining_mask = torch.ones(t.shape).to(device)
        while True:
            n = torch.sum(remaining_mask, dim=-1)
            n_or_2 = torch.maximum(n, 2*torch.ones(n.shape).to(device))
            bound_constant = 1 - self.a(n_or_2-1)/self.a(n_or_2)
            new_remaining = 1*(t*remaining_mask > torch.unsqueeze(torch.sum(t*remaining_mask, dim=-1) * bound_constant, dim=-1))

            finished_mask = torch.logical_or(torch.eq(remaining_mask, new_remaining), torch.unsqueeze(torch.eq(n, torch.ones(n.shape).to(device)), dim=-1)) #finished if, for each set of activations, either no updates this loop or n = 1
            if torch.sum(~finished_mask) == 0:
                break
            remaining_mask = new_remaining

        k = torch.sum(remaining_mask, dim=-1)
        k_or_plus_1_or_2 = torch.maximum(torch.unsqueeze(k, dim=-1) + 1-remaining_mask, 2*torch.ones(t.shape).to(device))
        bound_constant = 1 - self.a(k_or_plus_1_or_2-1)/self.a(k_or_plus_1_or_2)
        bound = (torch.unsqueeze(torch.sum(t*remaining_mask, dim=-1), dim=-1) + t * (1 - remaining_mask)) * bound_constant
        return k, suppress_lower_activations(t, bound, epsilon=self.epsilon, inclusive=False, mode="absolute")


def suppress_lower_activations(t, bound, epsilon, inclusive=True, mode="absolute"):
    if torch.is_tensor(bound) and bound.numel() != 1:
        while bound.dim() < t.dim():
            bound = torch.unsqueeze(bound, -1)
    above_mask = (torch.abs(t) >= bound) if inclusive else (torch.abs(t) > bound)
    above_only = t * above_mask
    below_only = t * (~above_mask)
    if mode == "absolute":
        return above_only + epsilon/bound * below_only
    elif mode == "relative":
        return above_only + epsilon * below_only

def smoothed_piecewise(input, functions, transitions):
    assert len(functions) == len(transitions) + 1, "Incorrect number of transitions for number of functions given."
    for i in range(len(transitions)-1):
        assert transitions[i]["x"] < transitions[i+1]["x"], "Transition list not sorted by x-value in ascending order."
    sig = torch.nn.Sigmoid()
    sum = functions[0](input) #first add in the initial function
    for i, t in enumerate(transitions): #then at each transition we will subtract off the previous function and add on the next function
        g = functions[i]
        h = functions[i+1]
        if "focus" in t:
            if t["focus"] == "right":
                t["x"] = t["x"] - t["delta"]
                n = torch.log(abs(g(t["x"]+t["delta"])-h(t["x"]+t["delta"]))/t["epsilon"] - 1)/t["delta"]
            else:
                assert t["focus"] == "left", "Unrecognized focus for a transition (must be either right or left)."
                t["x"] = t["x"] + t["delta"]
                n = torch.log(abs(g(t["x"]-t["delta"])-h(t["x"]-t["delta"]))/t["epsilon"] - 1)/t["delta"]
        else:
            left_and_right = torch.stack((abs(g(t["x"]+t["delta"])-h(t["x"]+t["delta"])), abs(g(t["x"]-t["delta"])-h(t["x"]-t["delta"]))))
            n = torch.log(torch.max(left_and_right, dim=0).values/t["epsilon"] - 1)/t["delta"]
        sum += sig(n*(input-t["x"])) * h(input) - sig(n*(input-t["x"])) * g(input)
    return sum<|MERGE_RESOLUTION|>--- conflicted
+++ resolved
@@ -62,7 +62,6 @@
     def forward(self, residual_stream, compute_loss=False):
         return None, residual_stream,residual_stream,residual_stream
 
-<<<<<<< HEAD
 class MultiHeadedTopKSAE(SAETemplate):
 
     def __init__(self, gpt:GPTforProbing, num_features:int, sparsity:int, num_heads:int, decoder_initialization_scale=0.1):
@@ -103,9 +102,7 @@
         return [f"Number of heads: {self.num_heads}", f"Sparsity (total): {self.sparsity}"]
 
 #supported variants: mag_in_aux_loss, relu_only
-=======
 #setting no_aux_loss=True implements a gated sae in a different way from the paper that makes more sense to me
->>>>>>> 110210a9
 class Gated_SAE(SAEAnthropic):
     def __init__(self, gpt: GPTforProbing, num_features: int, sparsity_coefficient: float, no_aux_loss=False, decoder_initialization_scale=0.1):
         super().__init__(gpt, num_features, sparsity_coefficient, decoder_initialization_scale)
