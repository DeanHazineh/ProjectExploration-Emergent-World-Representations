import sys
import os
sys.path.append(os.path.join( os.path.dirname ( __file__), os.path.pardir))#"C:/Users/andre/Code/othello_gpt_saes/Emergent-World-Representations-Othello")

import torch 
from tqdm import tqdm

<<<<<<< HEAD
from sae import SAEAnthropic
from utils import load_pre_trained_gpt, load_dataset, load_datasets_automatic
=======
from sae import SAEAnthropic, SAEPretrainedProbes
from utils import load_pre_trained_gpt, load_dataset
>>>>>>> 7539d213

device='cuda' if torch.cuda.is_available() else 'cpu'

def training_dataset_sweep():
    GPT_probe=load_pre_trained_gpt()
    saes=[]
    _, smd_evaluation_dataset =load_datasets_automatic(train_size=1, test_size=1000)
    for train_size in [1e3, 1e4, 1e5, 1e6, 1e7]:
        train_dataset,test_dataset = load_datasets_automatic(train_size=int(train_size), test_size=1000)
        saes.append(SAEAnthropic(gpt=GPT_probe, feature_ratio=2, sparsity_coefficient=10, window_start_trim=4, window_end_trim=4))
        saes[-1].train_model(train_dataset, test_dataset, report_every_n_steps=100000)
        saes[-1].compute_all_smd(smd_evaluation_dataset)
        print(saes[-1].model_specs_to_string())

def evaluate_pretrained_probes():
    gpt = load_pre_trained_gpt()
    sae = SAEPretrainedProbes(gpt, probe_layer=3, window_start_trim=4, window_end_trim=4)
    test_dataset = load_dataset(split_fraction=.95, use_first_half_of_split=False, entries_limit=1000)
    #sae.compute_all_aurocs(test_dataset)
    sae.compute_all_smd(test_dataset)
    print(sae.model_specs_to_string())


if __name__=="__main__":

    #training_dataset_sweep()
    evaluate_pretrained_probes()<|MERGE_RESOLUTION|>--- conflicted
+++ resolved
@@ -5,13 +5,8 @@
 import torch 
 from tqdm import tqdm
 
-<<<<<<< HEAD
 from sae import SAEAnthropic
 from utils import load_pre_trained_gpt, load_dataset, load_datasets_automatic
-=======
-from sae import SAEAnthropic, SAEPretrainedProbes
-from utils import load_pre_trained_gpt, load_dataset
->>>>>>> 7539d213
 
 device='cuda' if torch.cuda.is_available() else 'cpu'
 
